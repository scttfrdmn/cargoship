module gitlab.oit.duke.edu/devil-ops/suitcasectl

go 1.21

require (
	github.com/ProtonMail/go-crypto v0.0.0-20230717121422-5aa5874ade95
	github.com/ProtonMail/gopenpgp/v2 v2.7.2
	github.com/drewstinnett/gout/v2 v2.1.2
	github.com/dsnet/compress v0.0.2-0.20210315054119-f66993602bf5
	github.com/dustin/go-humanize v1.0.1
	github.com/go-git/go-git/v5 v5.8.1
	github.com/invopop/jsonschema v0.7.0
	github.com/karrick/godirwalk v1.17.0
	github.com/klauspost/compress v1.16.7
	github.com/klauspost/pgzip v1.2.6
	github.com/mailru/easyjson v0.7.7
	github.com/mholt/archiver/v4 v4.0.0-alpha.8
	github.com/mitchellh/go-homedir v1.1.0
	github.com/rclone/rclone v1.63.1
	github.com/rs/zerolog v1.30.0
	github.com/sourcegraph/conc v0.3.0
	github.com/spf13/cobra v1.7.0
	github.com/spf13/pflag v1.0.5
	github.com/spf13/viper v1.16.0
	github.com/stretchr/testify v1.8.4
	github.com/vjorlikowski/yaml v0.1.0
	golang.org/x/tools v0.12.0
)

require (
	cloud.google.com/go/compute v1.19.0 // indirect
	cloud.google.com/go/compute/metadata v0.2.3 // indirect
	dario.cat/mergo v1.0.0 // indirect
	github.com/Azure/azure-sdk-for-go/sdk/azcore v1.6.0 // indirect
	github.com/Azure/azure-sdk-for-go/sdk/azidentity v1.3.0 // indirect
	github.com/Azure/azure-sdk-for-go/sdk/internal v1.3.0 // indirect
	github.com/Azure/azure-sdk-for-go/sdk/storage/azblob v1.0.0 // indirect
	github.com/Azure/go-ntlmssp v0.0.0-20221128193559-754e69321358 // indirect
	github.com/AzureAD/microsoft-authentication-library-for-go v1.0.0 // indirect
	github.com/Max-Sum/base32768 v0.0.0-20230304063302-18e6ce5945fd // indirect
	github.com/Microsoft/go-winio v0.6.1 // indirect
	github.com/ProtonMail/go-mime v0.0.0-20230322103455-7d82a3887f2f // indirect
	github.com/Unknwon/goconfig v1.0.0 // indirect
	github.com/aalpar/deheap v0.0.0-20210914013432-0cc84d79dec3 // indirect
	github.com/abbot/go-http-auth v0.4.0 // indirect
	github.com/acomagu/bufpipe v1.0.4 // indirect
	github.com/andybalholm/brotli v1.0.5 // indirect
<<<<<<< HEAD
	github.com/aws/aws-sdk-go v1.44.246 // indirect
	github.com/beorn7/perks v1.0.1 // indirect
	github.com/bodgit/plumbing v1.3.0 // indirect
	github.com/bodgit/sevenzip v1.4.3 // indirect
	github.com/bodgit/windows v1.0.1 // indirect
	github.com/buengese/sgzip v0.1.1 // indirect
	github.com/calebcase/tmpfile v1.0.3 // indirect
	github.com/cespare/xxhash/v2 v2.2.0 // indirect
	github.com/cloudflare/circl v1.3.3 // indirect
	github.com/colinmarc/hdfs/v2 v2.3.0 // indirect
	github.com/coreos/go-semver v0.3.1 // indirect
=======
	github.com/bodgit/plumbing v1.2.0 // indirect
	github.com/bodgit/sevenzip v1.3.0 // indirect
	github.com/bodgit/windows v1.0.0 // indirect
	github.com/cloudflare/circl v1.3.3 // indirect
	github.com/connesc/cipherio v0.2.1 // indirect
>>>>>>> 3e6d103c
	github.com/davecgh/go-spew v1.1.1 // indirect
	github.com/dropbox/dropbox-sdk-go-unofficial/v6 v6.0.5 // indirect
	github.com/emirpasic/gods v1.18.1 // indirect
	github.com/fsnotify/fsnotify v1.6.0 // indirect
	github.com/gabriel-vasile/mimetype v1.4.2 // indirect
	github.com/geoffgarside/ber v1.1.0 // indirect
	github.com/go-chi/chi/v5 v5.0.8 // indirect
	github.com/go-git/gcfg v1.5.1-0.20230307220236-3a3c6141e376 // indirect
	github.com/go-git/go-billy/v5 v5.4.1 // indirect
	github.com/go-ole/go-ole v1.2.6 // indirect
	github.com/gofrs/flock v0.8.1 // indirect
	github.com/gogo/protobuf v1.3.2 // indirect
	github.com/golang-jwt/jwt/v4 v4.5.0 // indirect
	github.com/golang/groupcache v0.0.0-20210331224755-41bb18bfe9da // indirect
	github.com/golang/protobuf v1.5.3 // indirect
	github.com/golang/snappy v0.0.4 // indirect
<<<<<<< HEAD
	github.com/google/go-querystring v1.1.0 // indirect
	github.com/google/s2a-go v0.1.3 // indirect
	github.com/google/uuid v1.3.0 // indirect
	github.com/googleapis/enterprise-certificate-proxy v0.2.3 // indirect
	github.com/googleapis/gax-go/v2 v2.8.0 // indirect
	github.com/hashicorp/errwrap v1.1.0 // indirect
=======
	github.com/hashicorp/errwrap v1.0.0 // indirect
>>>>>>> 3e6d103c
	github.com/hashicorp/go-multierror v1.1.1 // indirect
	github.com/hashicorp/go-uuid v1.0.3 // indirect
	github.com/hashicorp/hcl v1.0.0 // indirect
	github.com/hirochachacha/go-smb2 v1.1.0 // indirect
	github.com/iancoleman/orderedmap v0.3.0 // indirect
	github.com/iguanesolutions/go-systemd/v5 v5.1.1 // indirect
	github.com/inconshreveable/mousetrap v1.1.0 // indirect
	github.com/jbenet/go-context v0.0.0-20150711004518-d14ea06fba99 // indirect
	github.com/jcmturner/aescts/v2 v2.0.0 // indirect
	github.com/jcmturner/dnsutils/v2 v2.0.0 // indirect
	github.com/jcmturner/gofork v1.7.6 // indirect
	github.com/jcmturner/goidentity/v6 v6.0.1 // indirect
	github.com/jcmturner/gokrb5/v8 v8.4.4 // indirect
	github.com/jcmturner/rpc/v2 v2.0.3 // indirect
	github.com/jmespath/go-jmespath v0.4.0 // indirect
	github.com/josharian/intern v1.0.0 // indirect
	github.com/jszwec/csvutil v1.8.0 // indirect
	github.com/jtolio/eventkit v0.0.0-20221004135224-074cf276595b // indirect
	github.com/jzelinskie/whirlpool v0.0.0-20201016144138-0675e54bb004 // indirect
	github.com/kevinburke/ssh_config v1.2.0 // indirect
	github.com/klauspost/cpuid/v2 v2.0.12 // indirect
	github.com/koofr/go-httpclient v0.0.0-20230225102643-5d51a2e9dea6 // indirect
	github.com/koofr/go-koofrclient v0.0.0-20221207135200-cbd7fc9ad6a6 // indirect
	github.com/kr/fs v0.1.0 // indirect
	github.com/kylelemons/godebug v1.1.0 // indirect
	github.com/lufia/plan9stats v0.0.0-20211012122336-39d0f177ccd0 // indirect
	github.com/magiconair/properties v1.8.7 // indirect
	github.com/mattn/go-colorable v0.1.13 // indirect
	github.com/mattn/go-isatty v0.0.19 // indirect
	github.com/matttproud/golang_protobuf_extensions v1.0.1 // indirect
	github.com/mitchellh/mapstructure v1.5.0 // indirect
	github.com/ncw/go-acd v0.0.0-20201019170801-fe55f33415b1 // indirect
	github.com/ncw/swift/v2 v2.0.1 // indirect
	github.com/nwaples/rardecode/v2 v2.0.0-beta.2 // indirect
	github.com/oracle/oci-go-sdk/v65 v65.34.0 // indirect
	github.com/patrickmn/go-cache v2.1.0+incompatible // indirect
	github.com/pelletier/go-toml/v2 v2.0.9 // indirect
	github.com/pengsrc/go-shared v0.2.1-0.20190131101655-1999055a4a14 // indirect
	github.com/pierrec/lz4/v4 v4.1.18 // indirect
	github.com/pjbgf/sha1cd v0.3.0 // indirect
	github.com/pkg/browser v0.0.0-20210911075715-681adbf594b8 // indirect
	github.com/pkg/errors v0.9.1 // indirect
	github.com/pkg/sftp v1.13.6-0.20230213180117-971c283182b6 // indirect
	github.com/pkg/xattr v0.4.9 // indirect
	github.com/pmezard/go-difflib v1.0.0 // indirect
	github.com/power-devops/perfstat v0.0.0-20210106213030-5aafc221ea8c // indirect
	github.com/prometheus/client_golang v1.14.0 // indirect
	github.com/prometheus/client_model v0.3.0 // indirect
	github.com/prometheus/common v0.37.0 // indirect
	github.com/prometheus/procfs v0.8.0 // indirect
	github.com/putdotio/go-putio/putio v0.0.0-20200123120452-16d982cac2b8 // indirect
	github.com/rclone/ftp v0.0.0-20230327202000-dadc1f64e87d // indirect
	github.com/rfjakob/eme v1.1.2 // indirect
	github.com/sergi/go-diff v1.3.1 // indirect
	github.com/shirou/gopsutil/v3 v3.23.5 // indirect
	github.com/shoenig/go-m1cpu v0.1.6 // indirect
	github.com/sirupsen/logrus v1.9.0 // indirect
	github.com/skeema/knownhosts v1.2.0 // indirect
	github.com/skratchdot/open-golang v0.0.0-20200116055534-eef842397966 // indirect
	github.com/smartystreets/goconvey v1.8.1 // indirect
	github.com/sony/gobreaker v0.5.0 // indirect
	github.com/spacemonkeygo/monkit/v3 v3.0.19 // indirect
	github.com/spf13/afero v1.9.5 // indirect
	github.com/spf13/cast v1.5.1 // indirect
	github.com/spf13/jwalterweatherman v1.1.0 // indirect
	github.com/subosito/gotenv v1.6.0 // indirect
	github.com/t3rm1n4l/go-mega v0.0.0-20230228171823-a01a2cda13ca // indirect
	github.com/therootcompany/xz v1.0.1 // indirect
	github.com/tklauser/go-sysconf v0.3.11 // indirect
	github.com/tklauser/numcpus v0.6.0 // indirect
	github.com/ulikunitz/xz v0.5.11 // indirect
	github.com/vivint/infectious v0.0.0-20200605153912-25a574ae18a3 // indirect
	github.com/xanzy/ssh-agent v0.3.3 // indirect
	github.com/youmark/pkcs8 v0.0.0-20201027041543-1326539a0a0a // indirect
	github.com/yunify/qingstor-sdk-go/v3 v3.2.0 // indirect
	github.com/yusufpapurcu/wmi v1.2.3 // indirect
	github.com/zeebo/blake3 v0.2.3 // indirect
	github.com/zeebo/errs v1.3.0 // indirect
	go.etcd.io/bbolt v1.3.7 // indirect
	go.opencensus.io v0.24.0 // indirect
	go.uber.org/atomic v1.9.0 // indirect
	go.uber.org/multierr v1.9.0 // indirect
	go4.org v0.0.0-20200411211856-f5505b9728dd // indirect
	golang.org/x/crypto v0.12.0 // indirect
	golang.org/x/mod v0.12.0 // indirect
	golang.org/x/net v0.14.0 // indirect
	golang.org/x/oauth2 v0.7.0 // indirect
	golang.org/x/sync v0.3.0 // indirect
	golang.org/x/sys v0.11.0 // indirect
	golang.org/x/term v0.11.0 // indirect
	golang.org/x/text v0.12.0 // indirect
	golang.org/x/time v0.3.0 // indirect
	google.golang.org/api v0.122.0 // indirect
	google.golang.org/appengine v1.6.7 // indirect
	google.golang.org/genproto v0.0.0-20230410155749-daa745c078e1 // indirect
	google.golang.org/grpc v1.55.0 // indirect
	google.golang.org/protobuf v1.30.0 // indirect
	gopkg.in/ini.v1 v1.67.0 // indirect
	gopkg.in/warnings.v0 v0.1.2 // indirect
	gopkg.in/yaml.v2 v2.4.0 // indirect
	gopkg.in/yaml.v3 v3.0.1 // indirect
	storj.io/common v0.0.0-20221123115229-fed3e6651b63 // indirect
	storj.io/drpc v0.0.32 // indirect
	storj.io/uplink v1.10.0 // indirect
)<|MERGE_RESOLUTION|>--- conflicted
+++ resolved
@@ -45,7 +45,6 @@
 	github.com/abbot/go-http-auth v0.4.0 // indirect
 	github.com/acomagu/bufpipe v1.0.4 // indirect
 	github.com/andybalholm/brotli v1.0.5 // indirect
-<<<<<<< HEAD
 	github.com/aws/aws-sdk-go v1.44.246 // indirect
 	github.com/beorn7/perks v1.0.1 // indirect
 	github.com/bodgit/plumbing v1.3.0 // indirect
@@ -57,13 +56,6 @@
 	github.com/cloudflare/circl v1.3.3 // indirect
 	github.com/colinmarc/hdfs/v2 v2.3.0 // indirect
 	github.com/coreos/go-semver v0.3.1 // indirect
-=======
-	github.com/bodgit/plumbing v1.2.0 // indirect
-	github.com/bodgit/sevenzip v1.3.0 // indirect
-	github.com/bodgit/windows v1.0.0 // indirect
-	github.com/cloudflare/circl v1.3.3 // indirect
-	github.com/connesc/cipherio v0.2.1 // indirect
->>>>>>> 3e6d103c
 	github.com/davecgh/go-spew v1.1.1 // indirect
 	github.com/dropbox/dropbox-sdk-go-unofficial/v6 v6.0.5 // indirect
 	github.com/emirpasic/gods v1.18.1 // indirect
@@ -80,16 +72,12 @@
 	github.com/golang/groupcache v0.0.0-20210331224755-41bb18bfe9da // indirect
 	github.com/golang/protobuf v1.5.3 // indirect
 	github.com/golang/snappy v0.0.4 // indirect
-<<<<<<< HEAD
 	github.com/google/go-querystring v1.1.0 // indirect
 	github.com/google/s2a-go v0.1.3 // indirect
 	github.com/google/uuid v1.3.0 // indirect
 	github.com/googleapis/enterprise-certificate-proxy v0.2.3 // indirect
 	github.com/googleapis/gax-go/v2 v2.8.0 // indirect
 	github.com/hashicorp/errwrap v1.1.0 // indirect
-=======
-	github.com/hashicorp/errwrap v1.0.0 // indirect
->>>>>>> 3e6d103c
 	github.com/hashicorp/go-multierror v1.1.1 // indirect
 	github.com/hashicorp/go-uuid v1.0.3 // indirect
 	github.com/hashicorp/hcl v1.0.0 // indirect
